


<h1 align="center">
  <a href="https://github.com/FellouAI/eko" target="_blank">
    <img src="https://github.com/user-attachments/assets/55dbdd6c-2b08-4e5f-a841-8fea7c2a0b92" alt="eko-logo" width="200" height="200">
  </a>
  <br>
  <small>Eko - Build Production-ready Agentic Workflow with Natural Language</small>
</h1>



[![License](https://img.shields.io/badge/license-MIT-blue.svg)](LICENSE) [![Build Status](https://img.shields.io/badge/build-passing-brightgreen.svg)](https://example.com/build-status) [![Version](https://img.shields.io/github/package-json/v/FellouAI/eko?color=yellow)](https://eko.fellou.ai/docs/release/versions/)

Eko (pronounced like ‘echo’) is a production-ready JavaScript framework that enables developers to create reliable agents, **from simple commands to complex workflows**. It provides a unified interface for running agents in both **computer and browser environments**.

## Framework Comparison

| Feature                              | Eko   | Langchain  | Browser-use  | Dify.ai  | Coze   |
|--------------------------------------|-------|------------|--------------|----------|--------|
| **Supported Platform**               | **All platform**  | Server side  | Browser  | Web  | Web  |
| **One sentence to multi-step workflow** | ✅    | ❌          | ✅            | ❌        | ❌      |
| **Intervenability**                  | ✅    | ✅          | ❌            | ❌        | ❌      | 
| **Development Efficiency**           | **High**  | Low      | Middle        | Middle    | Low    | 
| **Task Complexity**           | **High**  | High      | Low        | Middle    | Middle    | Middle       |
| **Open-source**                      | ✅    | ✅          | ✅            | ✅        | ❌      |
| **Access to private web resources** | ✅ | ❌          | ❌            | ❌        | ❌      |

## Features

- [x] Pure JavaScript: Built for browsers and Node.js.🚀
- [x] Multi-Agent: Unleash power with multiple Agents in one task.📈
- [x] Agent/Tool Flexibility: Customize new Agents and Tools in just one line.🎉
- [x] Native MCP: Connects seamlessly with [Awesome MCP Servers](https://mcpservers.org/).🔗
- [x] Dynamic LLM: Balance speed and performance with flexible model choices.⚙️
- [x] Human-in-the-loop: Intervene when it matters most.🤝
- [x] Stream Planning: Dynamic rendering made easy.🎨
- [x] Loop & Listener Tasks: Automate any repetitive task.🤖
- [ ] Observable Chain: *Coming soon*
- [ ] Native A2A: *Coming soon*

## Quickstart

> **Note**: Please refer to the [Eko Quickstart guide](https://eko.fellou.ai/docs/getting-started/quickstart/) guide for full instructions on how to run it.

> **Security Warning**
> 
> DO NOT use API Keys in browser/frontend code!
>
> This will expose your credentials and may lead to unauthorized usage.
>
> Best Practices: Configure backend API proxy request through baseURL and request headers.
>
> Please refer to the link: https://eko.fellou.ai/docs/getting-started/configuration#web-environment

```typescript
// quickstart.ts
const llms: LLMs = {
  default: {
    provider: "anthropic",
    model: "claude-3-5-sonnet-20241022",
    apiKey: claudeApiKey || "your-api-key",
    config: { baseURL: claudeBaseURL },
  },
  openai: {
    provider: "openai",
    model: "gpt-4o-mini",
    apiKey: openaiApiKey || "your-api-key",
    config: { baseURL: openaiBaseURL },
  },
};
let agents: Agent[] = [new ChatAgent(), new BrowserAgent()];
let eko = new Eko({ llms, agents });
let result = await eko.run("Search for the latest news about Musk");
```

```bash
<<<<<<< HEAD
$ npm install @eko-ai/eko
$ npx ts-node quickstart.ts
=======
pnpm install @eko-ai/eko
npx ts-node quickstart.ts
>>>>>>> a56ec061
```

## Use Cases

- Browser automation and web scraping
- System file and process management
- Workflow automation
- Data processing and organization
- GUI automation
- Multi-step task orchestration

## Documentation

Visit our [documentation site](https://eko.fellou.ai/docs) for:

- Getting started guide
- API reference
- Usage examples
- Best practices
- Configuration options

## Development Environments

Eko can be used in multiple environments:

- Browser Extension
- Web Applications
- Node.js Applications

## Community and Support

- Report issues on [GitHub Issues](https://github.com/FellouAI/eko/issues)
- Join our [slack community discussions](https://join.slack.com/t/eko-ai/shared_invite/zt-2xhvkudv9-nHvD1g8Smp227sM51x_Meg)
- Join our [Discard](https://discord.gg/XpFfk2e5):
![](discard.png)
- Contribute tools and improvements
- Share your use cases and feedback

[![Star History Chart](https://api.star-history.com/svg?repos=FellouAI/eko&type=Date)](https://star-history.com/#FellouAI/eko&Date)

## License

Eko is released under the MIT License. See the [LICENSE](LICENSE) file for details.<|MERGE_RESOLUTION|>--- conflicted
+++ resolved
@@ -76,13 +76,8 @@
 ```
 
 ```bash
-<<<<<<< HEAD
-$ npm install @eko-ai/eko
+$ pnpm install @eko-ai/eko
 $ npx ts-node quickstart.ts
-=======
-pnpm install @eko-ai/eko
-npx ts-node quickstart.ts
->>>>>>> a56ec061
 ```
 
 ## Use Cases
