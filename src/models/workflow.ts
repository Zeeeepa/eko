--- conflicted
+++ resolved
@@ -3,11 +3,8 @@
 
 export class WorkflowImpl implements Workflow {
   abort?: boolean;
-<<<<<<< HEAD
   private logger?: ExecutionLogger;
-=======
   abortControllers: Map<string, AbortController> = new Map<string, AbortController>();
->>>>>>> d7b68bbe
 
   constructor(
     public id: string,
@@ -27,9 +24,6 @@
     this.logger = logger;
   }
 
-<<<<<<< HEAD
-  async execute(callback?: WorkflowCallback): Promise<NodeOutput[]> {
-=======
   async cancel(): Promise<void> {
     this.abort = true;
     for (const controller of this.abortControllers.values()) {
@@ -37,8 +31,7 @@
     }
   }
 
-  async execute(callback?: WorkflowCallback): Promise<void> {
->>>>>>> d7b68bbe
+  async execute(callback?: WorkflowCallback): Promise<NodeOutput[]> {
     if (!this.validateDAG()) {
       throw new Error("Invalid workflow: Contains circular dependencies");
     }
@@ -87,14 +80,6 @@
       };
 
       executing.add(nodeId);
-
-      try {
-        // Execute dependencies first
-        for (const depId of node.dependencies) {
-          await executeNode(depId);
-        }
-
-<<<<<<< HEAD
       // Prepare input by gathering outputs from dependencies
       const input: NodeInput = { items: [] };
       for (const depId of node.dependencies) {
@@ -113,22 +98,8 @@
       }
 
       node.output.value = await node.action.execute(node.input, node.output, context);
-=======
-        // Prepare input by gathering outputs from dependencies
-        const input: Record<string, unknown> = {};
-        for (const depId of node.dependencies) {
-          const depNode = this.getNode(depId);
-          input[depId] = depNode.output.value;
-        }
-        node.input.value = input;
 
-        node.output.value = await node.action.execute(node.input.value, context);
-      } finally {
-        executing.delete(nodeId);
-        this.abortControllers.delete(nodeId);
-      }
->>>>>>> d7b68bbe
-
+      executing.delete(nodeId);
       executed.add(nodeId);
 
       callback && await callback.hooks.afterSubtask?.(node, context, node.output?.value);
